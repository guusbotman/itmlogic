--- conflicted
+++ resolved
@@ -8,21 +8,16 @@
 """
 import configparser
 import glob
-<<<<<<< HEAD
+
 import os
-from functools import partial
-=======
 import math
-import os
 from functools import partial, lru_cache
->>>>>>> 5021330f
 
 import fiona
 import pyproj
 import rasterio
 from shapely.ops import transform
 from shapely.geometry import LineString, mapping
-<<<<<<< HEAD
 
 
 def terrain_module(dem_folder, line, old_crs, new_crs):
@@ -136,122 +131,4 @@
 
 #     terrain_profile = terrain_module(line, 'EPSG:4326', 'EPSG:3857')
 
-#     # print(terrain_profile)
-=======
-
-# #set up file paths
-CONFIG = configparser.ConfigParser()
-CONFIG.read(os.path.join(os.path.dirname(__file__), 'script_config.ini'))
-BASE_PATH = CONFIG['file_locations']['base_path']
-
-DATA_RAW = os.path.join(BASE_PATH, 'raw')
-DATA_INTERMEDIATE = os.path.join(BASE_PATH, 'intermediate')
-DATA_PROCESSED = os.path.join(BASE_PATH, 'processed')
-
-
-def terrain_module(dem_folder, line, old_crs, new_crs):
-    """This module takes a set of point coordinates and returns the elevation
-    profile.
-    """
-    extents = load_extents(dem_folder)
-
-    line_geometry = LineString(line['geometry']['coordinates'])    
-    ll_to_osgb = partial(
-        pyproj.transform,
-        pyproj.Proj(init='epsg:4326'),
-        pyproj.Proj(init='epsg:27700'))
-        
-    
-    line_geometry = transform(ll_to_osgb, line_geometry)
-
-    length = int(line_geometry.length)
-    increment = determine_length_increment(length)
-
-    x = []
-    y = []
-    elevation_profile = []
-    osgb_to_ll = partial(
-        pyproj.transform,
-        pyproj.Proj(init='epsg:27700'),
-        pyproj.Proj(init='epsg:4326'))
-
-    for currentdistance  in range(0, length, increment):
-        point = line_geometry.interpolate(currentdistance)
-        point = transform(osgb_to_ll, point)
-        xp, yp = point.x, point.y
-        x.append(xp)
-        y.append(yp)
-        tile_path = get_tile_path_for_point(extents, xp, yp)
-        z = get_value_from_dem_tile(tile_path, xp, yp)
-        print(os.path.basename(tile_path), xp, yp, z)
-        elevation_profile.append(z)
-
-    return elevation_profile
-
-
-def load_extents(dem_folder):
-    """Check the extent of each DEM tile, save to dict for future reference
-    """
-    extents = {}
-    for tile_path in glob.glob(os.path.join(dem_folder, "*.tif")):
-        dataset = rasterio.open(tile_path)
-        print("Extent of", tile_path, tuple(dataset.bounds))
-        extents[tuple(dataset.bounds)] = tile_path
-    return extents
-
-
-def get_tile_path_for_point(extents, x, y):
-    for (left, bottom, right, top), path in extents.items():
-        if x >= left and x <= right and y <= top and y >= bottom:
-            return path
-    raise ValueError("No tile includes x {} y {}".format(x, y))
-
-
-def get_value_from_dem_tile(tile_path, x, y):
-    """Read all tile extents, load value from relevant tile
-    """
-    band, transform = load_dataset(tile_path)
-    row, col = transform_xy_to_rowcol(transform, x, y)
-    return band[row, col]
-
-
-def transform_xy_to_rowcol(transform, x, y):
-    """Transform point to dataset indices.
-
-    Informed by rasterio.transform.TransmMethodsMixin::transform and rowcol
-    see: https://github.com/mapbox/rasterio/blob/960a906dad2a4e426387ce048a52c6e90afdcd2b/rasterio/transform.py
-    """
-    eps = 0.0
-    col, row = transform * (x + eps, y - eps)
-    return math.floor(row), math.floor(col)
-
-
-@lru_cache(maxsize=32)
-def load_dataset(tile_path, band=1):
-    """Caching load of dataset band and affine transform
-    """
-    with rasterio.open(tile_path) as dataset:
-        band = dataset.read(band)
-        transform = ~dataset.transform  # we use the inverse of dataset transform 
-    return band, transform
-
-
-def determine_length_increment(length):
-    """Longley-Rice Irregular Terrain Model is limited to only 600 elevation points, so this 
-    function maximises ensures this number is not passed (while maintaining computational 
-    speed)
-    """
-    if length >= 60000:
-        increment = length / 600
-    else:
-        increment = max(length / 100, 1)
-    return int(increment)
-
-
-if __name__ == '__main__':
-    dem_folder = os.path.join(DATA_RAW, 'dem_london')
-
-    with fiona.open(os.path.join(DATA_RAW, 'crystal_palace_to_cambridge.shp'), 'r') as source:
-        line = next(iter(source))
-        terrain_profile = terrain_module(dem_folder, line, 'EPSG:4326', 'EPSG:27700')
->>>>>>> 5021330f
+#     # print(terrain_profile)