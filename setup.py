--- conflicted
+++ resolved
@@ -49,16 +49,12 @@
         'setuptools_scm'
     ],
     install_requires=[
-<<<<<<< HEAD
         # eg: 'aspectlib==1.1.1', 'six>=1.7',
         'numpy',
         'shapely',
         'fiona',
         'rasterio',
         'pyproj',
-=======
-        'numpy>=1.16.4'
->>>>>>> 5021330f
     ],
     entry_points={
         'console_scripts': [
